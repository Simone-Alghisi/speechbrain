"""Defines interfaces for simple inference with pretrained models

Authors:
 * Aku Rouhe 2021
 * Peter Plantinga 2021
 * Loren Lugosch 2020
 * Mirco Ravanelli 2020
 * Titouan Parcollet 2021
"""
import torch
import torchaudio
from types import SimpleNamespace
from torch.nn import SyncBatchNorm
from torch.nn import DataParallel as DP
from hyperpyyaml import load_hyperpyyaml
from speechbrain.pretrained.fetching import fetch
from speechbrain.dataio.preprocess import AudioNormalizer
import torch.nn.functional as F
from torch.nn.parallel import DistributedDataParallel as DDP
from speechbrain.utils.data_utils import split_path
from speechbrain.utils.distributed import run_on_main


class Pretrained(torch.nn.Module):
    """Takes a trained model and makes predictions on new data.

    This is a base class which handles some common boilerplate.
    It intentionally has an interface similar to ``Brain`` - these base
    classes handle similar things.

    Subclasses of Pretrained should implement the actual logic of how
    the pretrained system runs, and add methods with descriptive names
    (e.g. transcribe_file() for ASR).

    Pretrained is a torch.nn.Module so that methods like .to() or .eval() can
    work. Subclasses should provide a suitable forward() implementation: by
    convention, it should be a method that takes a batch of audio signals and
    runs the full model (as applicable).

    Arguments
    ---------
    modules : dict of str:torch.nn.Module pairs
        The Torch modules that make up the learned system. These can be treated
        in special ways (put on the right device, frozen, etc.). These are available
        as attributes under ``self.mods``, like self.mods.model(x)
    hparams : dict
        Each key:value pair should consist of a string key and a hyperparameter
        that is used within the overridden methods. These will
        be accessible via an ``hparams`` attribute, using "dot" notation:
        e.g., self.hparams.model(x).
    run_opts : dict
        Options parsed from command line. See ``speechbrain.parse_arguments()``.
        List that are supported here:
         * device
         * data_parallel_count
         * data_parallel_backend
         * distributed_launch
         * distributed_backend
         * jit_module_keys
    freeze_params : bool
        To freeze (requires_grad=False) parameters or not. Normally in inference
        you want to freeze the params. Also calls .eval() on all modules.
    """

    HPARAMS_NEEDED = []
    MODULES_NEEDED = []

    def __init__(
        self, modules=None, hparams=None, run_opts=None, freeze_params=True
    ):
        super().__init__()
        # Arguments passed via the run opts dictionary. Set a limited
        # number of these, since some don't apply to inference.
        run_opt_defaults = {
            "device": "cpu",
            "data_parallel_count": -1,
            "data_parallel_backend": False,
            "distributed_launch": False,
            "distributed_backend": "nccl",
            "jit_module_keys": None,
        }
        for arg, default in run_opt_defaults.items():
            if run_opts is not None and arg in run_opts:
                setattr(self, arg, run_opts[arg])
            else:
                # If any arg from run_opt_defaults exist in hparams and
                # not in command line args "run_opts"
                if hparams is not None and arg in hparams:
                    setattr(self, arg, hparams[arg])
                else:
                    setattr(self, arg, default)

        # Put modules on the right device, accessible with dot notation
        self.mods = torch.nn.ModuleDict(modules)
        for mod in self.mods:
            self.mods[mod].to(self.device)

        for mod in self.MODULES_NEEDED:
            if mod not in modules:
                raise ValueError(f"Need modules['{mod}']")

        # Check MODULES_NEEDED and HPARAMS_NEEDED and
        # make hyperparams available with dot notation
        if self.HPARAMS_NEEDED and hparams is None:
            raise ValueError("Need to provide hparams dict.")
        if hparams is not None:
            # Also first check that all required params are found:
            for hp in self.HPARAMS_NEEDED:
                if hp not in hparams:
                    raise ValueError(f"Need hparams['{hp}']")
            self.hparams = SimpleNamespace(**hparams)

        # Prepare modules for computation, e.g. jit
        self._prepare_modules(freeze_params)

        # Audio normalization
        self.audio_normalizer = hparams.get(
            "audio_normalizer", AudioNormalizer()
        )

    def _prepare_modules(self, freeze_params):
        """Prepare modules for computation, e.g. jit.

        Arguments
        ---------
        freeze_params : bool
            Whether to freeze the parameters and call ``eval()``.
        """

        # Make jit-able
        self._compile_jit()
        self._wrap_distributed()

        # If we don't want to backprop, freeze the pretrained parameters
        if freeze_params:
            self.mods.eval()
            for p in self.mods.parameters():
                p.requires_grad = False

    def load_audio(self, path, savedir="."):
        """Load an audio file with this model"s input spec

        When using a speech model, it is important to use the same type of data,
        as was used to train the model. This means for example using the same
        sampling rate and number of channels. It is, however, possible to
        convert a file from a higher sampling rate to a lower one (downsampling).
        Similarly, it is simple to downmix a stereo file to mono.
        The path can be a local path, a web url, or a link to a huggingface repo.
        """
        source, fl = split_path(path)
        path = fetch(fl, source=source, savedir=savedir)
        signal, sr = torchaudio.load(path, channels_first=False)
        return self.audio_normalizer(signal, sr)

    def _compile_jit(self):
        """Compile requested modules with ``torch.jit.script``."""
        if self.jit_module_keys is None:
            return

        for name in self.jit_module_keys:
            if name not in self.mods:
                raise ValueError(
                    "module " + name + " cannot be jit compiled because "
                    "it is not defined in your hparams file."
                )
            module = torch.jit.script(self.mods[name])
            self.mods[name] = module.to(self.device)

    def _wrap_distributed(self):
        """Wrap modules with distributed wrapper when requested."""
        if not self.distributed_launch and not self.data_parallel_backend:
            return
        elif self.distributed_launch:
            for name, module in self.mods.items():
                if any(p.requires_grad for p in module.parameters()):
                    # for ddp, all module must run on same GPU
                    module = SyncBatchNorm.convert_sync_batchnorm(module)
                    module = DDP(module, device_ids=[self.device])
                    self.mods[name] = module
        else:
            # data_parallel_backend
            for name, module in self.mods.items():
                if any(p.requires_grad for p in module.parameters()):
                    # if distributed_count = -1 then use all gpus
                    # otherwise, specify the set of gpu to use
                    if self.data_parallel_count == -1:
                        module = DP(module)
                    else:
                        module = DP(
                            module, [i for i in range(self.data_parallel_count)]
                        )
                    self.mods[name] = module

    @classmethod
    def from_hparams(
        cls,
        source,
        hparams_file="hyperparams.yaml",
        overrides={},
        savedir=None,
        use_auth_token=False,
        **kwargs,
    ):
        """Fetch and load based from outside source based on HyperPyYAML file

        The source can be a location on the filesystem or online/huggingface

        The hyperparams file should contain a "modules" key, which is a
        dictionary of torch modules used for computation.

        The hyperparams file should contain a "pretrainer" key, which is a
        speechbrain.utils.parameter_transfer.Pretrainer

        Arguments
        ---------
        source : str
            The location to use for finding the model. See
            ``speechbrain.pretrained.fetching.fetch`` for details.
        hparams_file : str
            The name of the hyperparameters file to use for constructing
            the modules necessary for inference. Must contain two keys:
            "modules" and "pretrainer", as described.
        overrides : dict
            Any changes to make to the hparams file when it is loaded.
        savedir : str or Path
            Where to put the pretraining material. If not given, will use
            ./pretrained_models/<class-name>-hash(source).
        use_auth_token : bool (default: False)
            If true Hugginface's auth_token will be used to load private models from the HuggingFace Hub,
            default is False because majority of models are public.
        """
        if savedir is None:
            clsname = cls.__name__
            savedir = f"./pretrained_models/{clsname}-{hash(source)}"
        hparams_local_path = fetch(
            hparams_file, source, savedir, use_auth_token
        )

        # Load the modules:
        with open(hparams_local_path) as fin:
            hparams = load_hyperpyyaml(fin, overrides)

        # Pretraining:
        pretrainer = hparams["pretrainer"]
        pretrainer.set_collect_in(savedir)
        # For distributed setups, have this here:
        run_on_main(pretrainer.collect_files, kwargs={"default_source": source})
        # Load on the CPU. Later the params can be moved elsewhere by specifying
        # run_opts={"device": ...}
        pretrainer.load_collected(device="cpu")

        # Now return the system
        return cls(hparams["modules"], hparams, **kwargs)


class EndToEndSLU(Pretrained):
    """A end-to-end SLU model.

    The class can be used either to run only the encoder (encode()) to extract
    features or to run the entire model (decode()) to map the speech to its semantics.

    Example
    -------
    >>> from speechbrain.pretrained import EndToEndSLU
    >>> tmpdir = getfixture("tmpdir")
    >>> slu_model = EndToEndSLU.from_hparams(
    ...     source="speechbrain/slu-timers-and-such-direct-librispeech-asr",
    ...     savedir=tmpdir,
    ... )
    >>> slu_model.decode_file("samples/audio_samples/example6.wav")
    "{'intent': 'SimpleMath', 'slots': {'number1': 37.67, 'number2': 75.7, 'op': ' minus '}}"
    """

    HPARAMS_NEEDED = ["tokenizer", "asr_model_source"]
    MODULES_NEEDED = ["slu_enc", "beam_searcher"]

    def __init__(self, *args, **kwargs):
        super().__init__(*args, **kwargs)
        self.tokenizer = self.hparams.tokenizer
        self.asr_model = EncoderDecoderASR.from_hparams(
            source=self.hparams.asr_model_source,
            run_opts={"device": self.device},
        )

    def decode_file(self, path):
        """Maps the given audio file to a string representing the
        semantic dictionary for the utterance.

        Arguments
        ---------
        path : str
            Path to audio file to decode.

        Returns
        -------
        str
            The predicted semantics.
        """
        waveform = self.load_audio(path)
        waveform = waveform.to(self.device)
        # Fake a batch:
        batch = waveform.unsqueeze(0)
        rel_length = torch.tensor([1.0])
        predicted_words, predicted_tokens = self.decode_batch(batch, rel_length)
        return predicted_words[0]

    def encode_batch(self, wavs, wav_lens):
        """Encodes the input audio into a sequence of hidden states

        Arguments
        ---------
        wavs : torch.tensor
            Batch of waveforms [batch, time, channels] or [batch, time]
            depending on the model.
        wav_lens : torch.tensor
            Lengths of the waveforms relative to the longest one in the
            batch, tensor of shape [batch]. The longest one should have
            relative length 1.0 and others len(waveform) / max_length.
            Used for ignoring padding.

        Returns
        -------
        torch.tensor
            The encoded batch
        """
        wavs = wavs.float()
        wavs, wav_lens = wavs.to(self.device), wav_lens.to(self.device)
        ASR_encoder_out = self.asr_model.encode_batch(wavs.detach(), wav_lens)
        encoder_out = self.mods.slu_enc(ASR_encoder_out)
        return encoder_out

    def decode_batch(self, wavs, wav_lens):
        """Maps the input audio to its semantics

        Arguments
        ---------
        wavs : torch.tensor
            Batch of waveforms [batch, time, channels] or [batch, time]
            depending on the model.
        wav_lens : torch.tensor
            Lengths of the waveforms relative to the longest one in the
            batch, tensor of shape [batch]. The longest one should have
            relative length 1.0 and others len(waveform) / max_length.
            Used for ignoring padding.

        Returns
        -------
        list
            Each waveform in the batch decoded.
        tensor
            Each predicted token id.
        """
        with torch.no_grad():
            wavs, wav_lens = wavs.to(self.device), wav_lens.to(self.device)
            encoder_out = self.encode_batch(wavs, wav_lens)
            predicted_tokens, scores = self.mods.beam_searcher(
                encoder_out, wav_lens
            )
            predicted_words = [
                self.tokenizer.decode_ids(token_seq)
                for token_seq in predicted_tokens
            ]
        return predicted_words, predicted_tokens

    def forward(self, wavs, wav_lens):
        """Runs full decoding - note: no gradients through decoding"""
        return self.decode_batch(wavs, wav_lens)


class EncoderDecoderASR(Pretrained):
    """A ready-to-use Encoder-Decoder ASR model

    The class can be used either to run only the encoder (encode()) to extract
    features or to run the entire encoder-decoder model
    (transcribe()) to transcribe speech. The given YAML must contains the fields
    specified in the *_NEEDED[] lists.

    Example
    -------
    >>> from speechbrain.pretrained import EncoderDecoderASR
    >>> tmpdir = getfixture("tmpdir")
    >>> asr_model = EncoderDecoderASR.from_hparams(
    ...     source="speechbrain/asr-crdnn-rnnlm-librispeech",
    ...     savedir=tmpdir,
    ... )
    >>> asr_model.transcribe_file("samples/audio_samples/example2.flac")
    "MY FATHER HAS REVEALED THE CULPRIT'S NAME"
    """

    HPARAMS_NEEDED = ["tokenizer"]
    MODULES_NEEDED = ["encoder", "decoder"]

    def __init__(self, *args, **kwargs):
        super().__init__(*args, **kwargs)
        self.tokenizer = self.hparams.tokenizer

    def transcribe_file(self, path):
        """Transcribes the given audiofile into a sequence of words.

        Arguments
        ---------
        path : str
            Path to audio file which to transcribe.

        Returns
        -------
        str
            The audiofile transcription produced by this ASR system.
        """
        waveform = self.load_audio(path)
        # Fake a batch:
        batch = waveform.unsqueeze(0)
        rel_length = torch.tensor([1.0])
        predicted_words, predicted_tokens = self.transcribe_batch(
            batch, rel_length
        )
        return predicted_words[0]

    def encode_batch(self, wavs, wav_lens):
        """Encodes the input audio into a sequence of hidden states

        The waveforms should already be in the model's desired format.
        You can call:
        ``normalized = EncoderDecoderASR.normalizer(signal, sample_rate)``
        to get a correctly converted signal in most cases.

        Arguments
        ---------
        wavs : torch.tensor
            Batch of waveforms [batch, time, channels] or [batch, time]
            depending on the model.
        wav_lens : torch.tensor
            Lengths of the waveforms relative to the longest one in the
            batch, tensor of shape [batch]. The longest one should have
            relative length 1.0 and others len(waveform) / max_length.
            Used for ignoring padding.

        Returns
        -------
        torch.tensor
            The encoded batch
        """
        wavs = wavs.float()
        wavs, wav_lens = wavs.to(self.device), wav_lens.to(self.device)
        encoder_out = self.mods.encoder(wavs, wav_lens)
        return encoder_out

    def transcribe_batch(self, wavs, wav_lens):
        """Transcribes the input audio into a sequence of words

        The waveforms should already be in the model's desired format.
        You can call:
        ``normalized = EncoderDecoderASR.normalizer(signal, sample_rate)``
        to get a correctly converted signal in most cases.

        Arguments
        ---------
        wavs : torch.tensor
            Batch of waveforms [batch, time, channels] or [batch, time]
            depending on the model.
        wav_lens : torch.tensor
            Lengths of the waveforms relative to the longest one in the
            batch, tensor of shape [batch]. The longest one should have
            relative length 1.0 and others len(waveform) / max_length.
            Used for ignoring padding.

        Returns
        -------
        list
            Each waveform in the batch transcribed.
        tensor
            Each predicted token id.
        """
        with torch.no_grad():
            wav_lens = wav_lens.to(self.device)
            encoder_out = self.encode_batch(wavs, wav_lens)
            predicted_tokens, scores = self.mods.decoder(encoder_out, wav_lens)
            predicted_words = [
                self.tokenizer.decode_ids(token_seq)
                for token_seq in predicted_tokens
            ]
        return predicted_words, predicted_tokens

    def forward(self, wavs, wav_lens):
        """Runs full transcription - note: no gradients through decoding"""
        return self.transcribe_batch(wavs, wav_lens)


class EncoderASR(Pretrained):
    """A ready-to-use Encoder ASR model

    The class can be used either to run only the encoder (encode()) to extract
    features or to run the entire encoder + decoder function model
    (transcribe()) to transcribe speech. The given YAML must contains the fields
    specified in the *_NEEDED[] lists.

    Example
    -------
    >>> from speechbrain.pretrained import EncoderASR
    >>> tmpdir = getfixture("tmpdir")
    >>> asr_model = EncoderASR.from_hparams(
    ...     source="speechbrain/asr-wav2vec2-commonvoice-fr",
    ...     savedir=tmpdir,
    ... ) # doctest: +SKIP
    >>> asr_model.transcribe_file("samples/audio_samples/example_fr.wav") # doctest: +SKIP
    """

    HPARAMS_NEEDED = ["tokenizer", "decoding_function"]
    MODULES_NEEDED = ["encoder"]

    def __init__(self, *args, **kwargs):
        super().__init__(*args, **kwargs)
        self.tokenizer = self.hparams.tokenizer
        self.decoding_function = self.hparams.decoding_function

    def transcribe_file(self, path):
        """Transcribes the given audiofile into a sequence of words.

        Arguments
        ---------
        path : str
            Path to audio file which to transcribe.

        Returns
        -------
        str
            The audiofile transcription produced by this ASR system.
        """
        waveform = self.load_audio(path)
        # Fake a batch:
        batch = waveform.unsqueeze(0)
        rel_length = torch.tensor([1.0])
        predicted_words, predicted_tokens = self.transcribe_batch(
            batch, rel_length
        )
        return str(predicted_words[0])

    def encode_batch(self, wavs, wav_lens):
        """Encodes the input audio into a sequence of hidden states

        The waveforms should already be in the model's desired format.
        You can call:
        ``normalized = EncoderASR.normalizer(signal, sample_rate)``
        to get a correctly converted signal in most cases.

        Arguments
        ---------
        wavs : torch.tensor
            Batch of waveforms [batch, time, channels] or [batch, time]
            depending on the model.
        wav_lens : torch.tensor
            Lengths of the waveforms relative to the longest one in the
            batch, tensor of shape [batch]. The longest one should have
            relative length 1.0 and others len(waveform) / max_length.
            Used for ignoring padding.

        Returns
        -------
        torch.tensor
            The encoded batch
        """
        wavs = wavs.float()
        wavs, wav_lens = wavs.to(self.device), wav_lens.to(self.device)
        encoder_out = self.mods.encoder(wavs, wav_lens)
        return encoder_out

    def transcribe_batch(self, wavs, wav_lens):
        """Transcribes the input audio into a sequence of words

        The waveforms should already be in the model's desired format.
        You can call:
        ``normalized = EncoderASR.normalizer(signal, sample_rate)``
        to get a correctly converted signal in most cases.

        Arguments
        ---------
        wavs : torch.tensor
            Batch of waveforms [batch, time, channels] or [batch, time]
            depending on the model.
        wav_lens : torch.tensor
            Lengths of the waveforms relative to the longest one in the
            batch, tensor of shape [batch]. The longest one should have
            relative length 1.0 and others len(waveform) / max_length.
            Used for ignoring padding.

        Returns
        -------
        list
            Each waveform in the batch transcribed.
        tensor
            Each predicted token id.
        """
        with torch.no_grad():
            wav_lens = wav_lens.to(self.device)
            encoder_out = self.encode_batch(wavs, wav_lens)
            predictions = self.decoding_function(encoder_out, wav_lens)
            predicted_words = [
                self.tokenizer.decode_ids(token_seq)
                for token_seq in predictions
            ]
        return predicted_words, predictions

    def forward(self, wavs, wav_lens):
        """Runs the encoder"""
        return self.encode_batch(wavs, wav_lens)


class EncoderClassifier(Pretrained):
    """A ready-to-use class for utterance-level classification (e.g, speaker-id,
    language-id, emotion recognition, keyword spotting, etc).

    The class assumes that an encoder called "embedding_model" and a model
    called "classifier" are defined in the yaml file. If you want to
    convert the predicted index into a corresponding text label, please
    provide the path of the label_encoder in a variable called 'lab_encoder_file'
    within the yaml.

    The class can be used either to run only the encoder (encode_batch()) to
    extract embeddings or to run a classification step (classify_batch()).
    ```

    Example
    -------
    >>> import torchaudio
    >>> from speechbrain.pretrained import EncoderClassifier
    >>> # Model is downloaded from the speechbrain HuggingFace repo
    >>> tmpdir = getfixture("tmpdir")
    >>> classifier = EncoderClassifier.from_hparams(
    ...     source="speechbrain/spkrec-ecapa-voxceleb",
    ...     savedir=tmpdir,
    ... )

    >>> # Compute embeddings
    >>> signal, fs = torchaudio.load("samples/audio_samples/example1.wav")
    >>> embeddings =  classifier.encode_batch(signal)

    >>> # Classification
    >>> prediction =  classifier .classify_batch(signal)
    """

    MODULES_NEEDED = [
        "compute_features",
        "mean_var_norm",
        "embedding_model",
        "classifier",
    ]

    def __init__(self, *args, **kwargs):
        super().__init__(*args, **kwargs)

    def encode_batch(self, wavs, wav_lens=None, normalize=False):
        """Encodes the input audio into a single vector embedding.

        The waveforms should already be in the model's desired format.
        You can call:
        ``normalized = <this>.normalizer(signal, sample_rate)``
        to get a correctly converted signal in most cases.

        Arguments
        ---------
        wavs : torch.tensor
            Batch of waveforms [batch, time, channels] or [batch, time]
            depending on the model. Make sure the sample rate is fs=16000 Hz.
        wav_lens : torch.tensor
            Lengths of the waveforms relative to the longest one in the
            batch, tensor of shape [batch]. The longest one should have
            relative length 1.0 and others len(waveform) / max_length.
            Used for ignoring padding.
        normalize : bool
            If True, it normalizes the embeddings with the statistics
            contained in mean_var_norm_emb.

        Returns
        -------
        torch.tensor
            The encoded batch
        """
        # Manage single waveforms in input
        if len(wavs.shape) == 1:
            wavs = wavs.unsqueeze(0)

        # Assign full length if wav_lens is not assigned
        if wav_lens is None:
            wav_lens = torch.ones(wavs.shape[0], device=self.device)

        # Storing waveform in the specified device
        wavs, wav_lens = wavs.to(self.device), wav_lens.to(self.device)
        wavs = wavs.float()

        # Computing features and embeddings
        feats = self.mods.compute_features(wavs)
        feats = self.mods.mean_var_norm(feats, wav_lens)
        embeddings = self.mods.embedding_model(feats, wav_lens)
        if normalize:
            embeddings = self.hparams.mean_var_norm_emb(
                embeddings, torch.ones(embeddings.shape[0], device=self.device)
            )
        return embeddings

    def classify_batch(self, wavs, wav_lens=None):
        """Performs classification on the top of the encoded features.

        It returns the posterior probabilities, the index and, if the label
        encoder is specified it also the text label.

        Arguments
        ---------
        wavs : torch.tensor
            Batch of waveforms [batch, time, channels] or [batch, time]
            depending on the model. Make sure the sample rate is fs=16000 Hz.
        wav_lens : torch.tensor
            Lengths of the waveforms relative to the longest one in the
            batch, tensor of shape [batch]. The longest one should have
            relative length 1.0 and others len(waveform) / max_length.
            Used for ignoring padding.

        Returns
        -------
        out_prob
            The log posterior probabilities of each class ([batch, N_class])
        score:
            It is the value of the log-posterior for the best class ([batch,])
        index
            The indexes of the best class ([batch,])
        text_lab:
            List with the text labels corresponding to the indexes.
            (label encoder should be provided).
        """
        emb = self.encode_batch(wavs, wav_lens)
        out_prob = self.mods.classifier(emb).squeeze(1)
        score, index = torch.max(out_prob, dim=-1)
        text_lab = self.hparams.label_encoder.decode_torch(index)
        return out_prob, score, index, text_lab

    def classify_file(self, path):
        """Classifies the given audiofile into the given set of labels.

        Arguments
        ---------
        path : str
            Path to audio file to classify.

        Returns
        -------
        out_prob
            The log posterior probabilities of each class ([batch, N_class])
        score:
            It is the value of the log-posterior for the best class ([batch,])
        index
            The indexes of the best class ([batch,])
        text_lab:
            List with the text labels corresponding to the indexes.
            (label encoder should be provided).
        """
        waveform = self.load_audio(path)
        # Fake a batch:
        batch = waveform.unsqueeze(0)
        rel_length = torch.tensor([1.0])
        emb = self.encode_batch(batch, rel_length)
        out_prob = self.mods.classifier(emb).squeeze(1)
        score, index = torch.max(out_prob, dim=-1)
        text_lab = self.hparams.label_encoder.decode_torch(index)
        return out_prob, score, index, text_lab

    def forward(self, wavs, wav_lens=None):
        """Runs the classification"""
        return self.classify_batch(wavs, wav_lens)


class EncoderWav2vecClassifier(Pretrained):
    """A ready-to-use class for utterance-level classification (e.g, speaker-id,
    language-id, emotion recognition, keyword spotting, etc).

    The class assumes that an self-supervised encoder like wav2vec2/hubert and a classifier model
    are defined in the yaml file. If you want to
    convert the predicted index into a corresponding text label, please
    provide the path of the label_encoder in a variable called 'lab_encoder_file'
    within the yaml.

    The class can be used either to run only the encoder (encode_batch()) to
    extract embeddings or to run a classification step (classify_batch()).
    ```

    Example
    -------
    >>> import torchaudio
    >>> from speechbrain.pretrained import EncoderClassifier
    >>> # Model is downloaded from the speechbrain HuggingFace repo
    >>> tmpdir = getfixture("tmpdir")
    >>> classifier = EncoderClassifier.from_hparams(
    ...     source="speechbrain/spkrec-ecapa-voxceleb",
    ...     savedir=tmpdir,
    ... )

    >>> # Compute embeddings
    >>> signal, fs = torchaudio.load("samples/audio_samples/example1.wav")
    >>> embeddings =  classifier.encode_batch(signal)

    >>> # Classification
    >>> prediction =  classifier .classify_batch(signal)
    """

    MODULES_NEEDED = [
        "wav2vec2",
        "avg_pool",
        "output_mlp",
    ]

    def __init__(self, *args, **kwargs):
        super().__init__(*args, **kwargs)

    def encode_batch(self, wavs, wav_lens=None, normalize=False):
        """Encodes the input audio into a single vector embedding.

        The waveforms should already be in the model's desired format.
        You can call:
        ``normalized = <this>.normalizer(signal, sample_rate)``
        to get a correctly converted signal in most cases.

        Arguments
        ---------
        wavs : torch.tensor
            Batch of waveforms [batch, time, channels] or [batch, time]
            depending on the model. Make sure the sample rate is fs=16000 Hz.
        wav_lens : torch.tensor
            Lengths of the waveforms relative to the longest one in the
            batch, tensor of shape [batch]. The longest one should have
            relative length 1.0 and others len(waveform) / max_length.
            Used for ignoring padding.
        normalize : bool
            If True, it normalizes the embeddings with the statistics
            contained in mean_var_norm_emb.

        Returns
        -------
        torch.tensor
            The encoded batch
        """
        # Manage single waveforms in input
        if len(wavs.shape) == 1:
            wavs = wavs.unsqueeze(0)

        # Assign full length if wav_lens is not assigned
        if wav_lens is None:
            wav_lens = torch.ones(wavs.shape[0], device=self.device)

        # Storing waveform in the specified device
        wavs, wav_lens = wavs.to(self.device), wav_lens.to(self.device)
        wavs = wavs.float()

        # Computing features and embeddings
        outputs = self.modules.wav2vec2(wavs)

        # last dim will be used for AdaptativeAVG pool
        outputs = self.modules.avg_pool(outputs, wav_lens)
        outputs = outputs.view(outputs.shape[0], -1)
        return outputs

    def classify_batch(self, wavs, wav_lens=None):
        """Performs classification on the top of the encoded features.

        It returns the posterior probabilities, the index and, if the label
        encoder is specified it also the text label.

        Arguments
        ---------
        wavs : torch.tensor
            Batch of waveforms [batch, time, channels] or [batch, time]
            depending on the model. Make sure the sample rate is fs=16000 Hz.
        wav_lens : torch.tensor
            Lengths of the waveforms relative to the longest one in the
            batch, tensor of shape [batch]. The longest one should have
            relative length 1.0 and others len(waveform) / max_length.
            Used for ignoring padding.

        Returns
        -------
        out_prob
            The log posterior probabilities of each class ([batch, N_class])
        score:
            It is the value of the log-posterior for the best class ([batch,])
        index
            The indexes of the best class ([batch,])
        text_lab:
            List with the text labels corresponding to the indexes.
            (label encoder should be provided).
        """
        outputs = self.encode_batch(wavs, wav_lens)
        outputs = self.modules.output_mlp(outputs)
        out_prob = self.hparams.softmax(outputs)
        score, index = torch.max(out_prob, dim=-1)
        text_lab = self.hparams.label_encoder.decode_torch(index)
        return out_prob, score, index, text_lab

    def classify_file(self, path):
        """Classifies the given audiofile into the given set of labels.

        Arguments
        ---------
        path : str
            Path to audio file to classify.

        Returns
        -------
        out_prob
            The log posterior probabilities of each class ([batch, N_class])
        score:
            It is the value of the log-posterior for the best class ([batch,])
        index
            The indexes of the best class ([batch,])
        text_lab:
            List with the text labels corresponding to the indexes.
            (label encoder should be provided).
        """
        waveform = self.load_audio(path)
        # Fake a batch:
        batch = waveform.unsqueeze(0)
        rel_length = torch.tensor([1.0])
        outputs = self.encode_batch(batch, rel_length)
        outputs = self.modules.output_mlp(outputs).squeeze(1)
        out_prob = self.hparams.softmax(outputs)
        score, index = torch.max(out_prob, dim=-1)
        text_lab = self.hparams.label_encoder.decode_torch(index)
        return out_prob, score, index, text_lab


class SpeakerRecognition(EncoderClassifier):
    """A ready-to-use model for speaker recognition. It can be used to
    perform speaker verification with verify_batch().

    ```
    Example
    -------
    >>> import torchaudio
    >>> from speechbrain.pretrained import SpeakerRecognition
    >>> # Model is downloaded from the speechbrain HuggingFace repo
    >>> tmpdir = getfixture("tmpdir")
    >>> verification = SpeakerRecognition.from_hparams(
    ...     source="speechbrain/spkrec-ecapa-voxceleb",
    ...     savedir=tmpdir,
    ... )

    >>> # Perform verification
    >>> signal, fs = torchaudio.load("samples/audio_samples/example1.wav")
    >>> signal2, fs = torchaudio.load("samples/audio_samples/example2.flac")
    >>> score, prediction = verification.verify_batch(signal, signal2)
    """

    MODULES_NEEDED = [
        "compute_features",
        "mean_var_norm",
        "embedding_model",
        "mean_var_norm_emb",
    ]

    def __init__(self, *args, **kwargs):
        super().__init__(*args, **kwargs)
        self.similarity = torch.nn.CosineSimilarity(dim=-1, eps=1e-6)

    def verify_batch(
        self, wavs1, wavs2, wav1_lens=None, wav2_lens=None, threshold=0.25
    ):
        """Performs speaker verification with cosine distance.

        It returns the score and the decision (0 different speakers,
        1 same speakers).

        Arguments
        ---------
        wavs1 : Torch.Tensor
                Tensor containing the speech waveform1 (batch, time).
                Make sure the sample rate is fs=16000 Hz.
        wavs2 : Torch.Tensor
                Tensor containing the speech waveform2 (batch, time).
                Make sure the sample rate is fs=16000 Hz.
        wav1_lens: Torch.Tensor
                Tensor containing the relative length for each sentence
                in the length (e.g., [0.8 0.6 1.0])
        wav2_lens: Torch.Tensor
                Tensor containing the relative length for each sentence
                in the length (e.g., [0.8 0.6 1.0])
        threshold: Float
                Threshold applied to the cosine distance to decide if the
                speaker is different (0) or the same (1).

        Returns
        -------
        score
            The score associated to the binary verification output
            (cosine distance).
        prediction
            The prediction is 1 if the two signals in input are from the same
            speaker and 0 otherwise.
        """
        emb1 = self.encode_batch(wavs1, wav1_lens, normalize=True)
        emb2 = self.encode_batch(wavs2, wav2_lens, normalize=True)
        score = self.similarity(emb1, emb2)
        return score, score > threshold

    def verify_files(self, path_x, path_y):
        """Speaker verification with cosine distance

        Returns the score and the decision (0 different speakers,
        1 same speakers).

        Returns
        -------
        score
            The score associated to the binary verification output
            (cosine distance).
        prediction
            The prediction is 1 if the two signals in input are from the same
            speaker and 0 otherwise.
        """
        waveform_x = self.load_audio(path_x)
        waveform_y = self.load_audio(path_y)
        # Fake batches:
        batch_x = waveform_x.unsqueeze(0)
        batch_y = waveform_y.unsqueeze(0)
        # Verify:
        score, decision = self.verify_batch(batch_x, batch_y)
        # Squeeze:
        return score[0], decision[0]


class VAD(Pretrained):
    """A ready-to-use class for Voice Activity Detection (VAD) using a
    pre-trained model.

    Example
    -------
    >>> import torchaudio
    >>> from speechbrain.pretrained import VAD
    >>> # Model is downloaded from the speechbrain HuggingFace repo
    >>> tmpdir = getfixture("tmpdir")
    >>> VAD = VAD.from_hparams(
    ...     source="speechbrain/vad-crdnn-libriparty",
    ...     savedir=tmpdir,
    ... )

    >>> # Perform VAD
    >>> boundaries = VAD.get_speech_segments("samples/audio_samples/example1.wav")
    """

    HPARAMS_NEEDED = ["sample_rate", "time_resolution", "device"]

    MODULES_NEEDED = ["compute_features", "mean_var_norm", "model"]

    def __init__(self, *args, **kwargs):
        super().__init__(*args, **kwargs)
        self.time_resolution = self.hparams.time_resolution
        self.sample_rate = self.hparams.sample_rate
        self.device = self.hparams.device

    def get_speech_prob_file(
        self,
        audio_file,
        large_chunk_size=30,
        small_chunk_size=10,
        overlap_small_chunk=False,
    ):
        """Outputs the frame-level speech probability of the input audio file
        using the neural model specified in the hparam file. To make this code
        both parallelizable and scalable to long sequences, it uses a
        double-windowing approach.  First, we sequentially read non-overlapping
        large chunks of the input signal.  We then split the large chunks into
        smaller chunks and we process them in parallel.

        Arguments
        ---------
        audio_file: path
            Path of the audio file containing the recording. The file is read
            with torchaudio.
        large_chunk_size: float
            Size (in seconds) of the large chunks that are read sequentially
            from the input audio file.
        small_chunk_size:
            Size (in seconds) of the small chunks extracted from the large ones.
            The audio signal is processed in parallel within the small chunks.
            Note that large_chunk_size/small_chunk_size must be an integer.
        overlap_small_chunk: bool
            True, creates overlapped small chunks. The probabilities of the
            overlapped chunks are combined using hamming windows.

        Returns
        -------
        prob_vad: torch.tensor
            Tensor containing the frame-level speech probabilities for the
            input audio file.
        """
        # Getting the total size of the input file
        sample_rate, audio_len = self._get_audio_info(audio_file)

        if sample_rate != self.sample_rate:
            raise ValueError(
                "The detected sample rate is different from that set in the hparam file"
            )

        # Computing the length (in samples) of the large and small chunks
        long_chunk_len = int(sample_rate * large_chunk_size)
        small_chunk_len = int(sample_rate * small_chunk_size)

        # Setting the step size of the small chunk (50% overapping windows are supported)
        small_chunk_step = small_chunk_size
        if overlap_small_chunk:
            small_chunk_step = small_chunk_size / 2

        # Computing the length (in sample) of the small_chunk step size
        small_chunk_len_step = int(sample_rate * small_chunk_step)

        # Loop over big chunks
        prob_chunks = []
        last_chunk = False
        begin_sample = 0
        while True:

            # Reading the big chunk
            large_chunk, fs = torchaudio.load(
                audio_file, frame_offset=begin_sample, num_frames=long_chunk_len
            )
            large_chunk = large_chunk.to(self.device)

            # Manage padding of the last small chunk
            if last_chunk or large_chunk.shape[-1] < small_chunk_len:
                padding = torch.zeros(
                    1, small_chunk_len, device=large_chunk.device
                )
                large_chunk = torch.cat([large_chunk, padding], dim=1)

            # Splitting the big chunk into smaller (overlapped) ones
            small_chunks = torch.nn.functional.unfold(
                large_chunk.unsqueeze(1).unsqueeze(2),
                kernel_size=(1, small_chunk_len),
                stride=(1, small_chunk_len_step),
            )
            small_chunks = small_chunks.squeeze(0).transpose(0, 1)

            # Getting (in parallel) the frame-level speech probabilities
            small_chunks_prob = self.get_speech_prob_chunk(small_chunks)
            small_chunks_prob = small_chunks_prob[:, :-1, :]

            # Manage overlapping chunks
            if overlap_small_chunk:
                small_chunks_prob = self._manage_overlapped_chunks(
                    small_chunks_prob
                )

            # Prepare for folding
            small_chunks_prob = small_chunks_prob.permute(2, 1, 0)

            # Computing lengths in samples
            out_len = int(
                large_chunk.shape[-1] / (sample_rate * self.time_resolution)
            )
            kernel_len = int(small_chunk_size / self.time_resolution)
            step_len = int(small_chunk_step / self.time_resolution)

            # Folding the frame-level predictions
            small_chunks_prob = torch.nn.functional.fold(
                small_chunks_prob,
                output_size=(1, out_len),
                kernel_size=(1, kernel_len),
                stride=(1, step_len),
            )

            # Appending the frame-level speech probabilities of the large chunk
            small_chunks_prob = small_chunks_prob.squeeze(1).transpose(-1, -2)
            prob_chunks.append(small_chunks_prob)

            # Check stop condition
            if last_chunk:
                break

            # Update counter to process the next big chunk
            begin_sample = begin_sample + long_chunk_len

            # Check if the current chunk is the last one
            if begin_sample + long_chunk_len > audio_len:
                last_chunk = True

        # Converting the list to a tensor
        prob_vad = torch.cat(prob_chunks, dim=1)
        last_elem = int(audio_len / (self.time_resolution * sample_rate))
        prob_vad = prob_vad[:, 0:last_elem, :]

        return prob_vad

    def _manage_overlapped_chunks(self, small_chunks_prob):
        """This support function manages overlapped the case in which the
        small chunks have a 50% overlap."""

        # Weighting the frame-level probabilities with a hamming window
        # reduces uncertainnty when overlapping chunks are used.
        hamming_window = torch.hamming_window(
            small_chunks_prob.shape[1], device=self.device
        )

        # First and last chunks require special care
        half_point = int(small_chunks_prob.shape[1] / 2)
        small_chunks_prob[0, half_point:] = small_chunks_prob[
            0, half_point:
        ] * hamming_window[half_point:].unsqueeze(1)
        small_chunks_prob[-1, 0:half_point] = small_chunks_prob[
            -1, 0:half_point
        ] * hamming_window[0:half_point].unsqueeze(1)

        # Applying the window to all the other probabilities
        small_chunks_prob[1:-1] = small_chunks_prob[
            1:-1
        ] * hamming_window.unsqueeze(0).unsqueeze(2)

        return small_chunks_prob

    def get_speech_prob_chunk(self, wavs, wav_lens=None):
        """Outputs the frame-level posterior probability for the input audio chunks
        Outputs close to zero refers to time steps with a low probability of speech
        activity, while outputs closer to one likely contain speech.

        Arguments
        ---------
        wavs : torch.tensor
            Batch of waveforms [batch, time, channels] or [batch, time]
            depending on the model. Make sure the sample rate is fs=16000 Hz.
        wav_lens : torch.tensor
            Lengths of the waveforms relative to the longest one in the
            batch, tensor of shape [batch]. The longest one should have
            relative length 1.0 and others len(waveform) / max_length.
            Used for ignoring padding.

        Returns
        -------
        torch.tensor
            The encoded batch
        """
        # Manage single waveforms in input
        if len(wavs.shape) == 1:
            wavs = wavs.unsqueeze(0)

        # Assign full length if wav_lens is not assigned
        if wav_lens is None:
            wav_lens = torch.ones(wavs.shape[0], device=self.device)

        # Storing waveform in the specified device
        wavs, wav_lens = wavs.to(self.device), wav_lens.to(self.device)
        wavs = wavs.float()

        # Computing features and embeddings
        feats = self.mods.compute_features(wavs)
        feats = self.mods.mean_var_norm(feats, wav_lens)
        outputs = self.mods.cnn(feats)

        outputs = outputs.reshape(
            outputs.shape[0],
            outputs.shape[1],
            outputs.shape[2] * outputs.shape[3],
        )

        outputs, h = self.mods.rnn(outputs)
        outputs = self.mods.dnn(outputs)
        output_prob = torch.sigmoid(outputs)

        return output_prob

    def apply_threshold(
        self, vad_prob, activation_th=0.5, deactivation_th=0.25
    ):
        """Scans the frame-level speech probabilities and applies a threshold
        on them. Speech starts when a value larger than activation_th is
        detected, while it ends when observing a value lower than
        the deactivation_th.

        Arguments
        ---------
        vad_prob: torch.tensor
            Frame-level speech probabilities.
        activation_th:  float
            Threshold for starting a speech segment.
        deactivation_th: float
            Threshold for ending a speech segment.

        Returns
        -------
        vad_th: torch.tensor
            Tensor containing 1 for speech regions and 0 for non-speech regions.
       """
        vad_activation = (vad_prob >= activation_th).int()
        vad_deactivation = (vad_prob >= deactivation_th).int()
        vad_th = vad_activation + vad_deactivation

        # Loop over batches and time steps
        for batch in range(vad_th.shape[0]):
            for time_step in range(vad_th.shape[1] - 1):
                if (
                    vad_th[batch, time_step] == 2
                    and vad_th[batch, time_step + 1] == 1
                ):
                    vad_th[batch, time_step + 1] = 2

        vad_th[vad_th == 1] = 0
        vad_th[vad_th == 2] = 1
        return vad_th

    def get_boundaries(self, prob_th, output_value="seconds"):
        """Computes the time boundaries where speech activity is detected.
        It takes in input frame-level binary decisions
        (1 for speech, 0 for non-speech) and outputs the begin/end second
        (or sample) of each detected speech region.

        Arguments
        ---------
        prob_th: torch.tensor
            Frame-level binary decisions (1 for speech frame, 0 for a
            non-speech one).  The tensor can be obtained from apply_threshold.
        put_value: 'seconds' or 'samples'
            When the option 'seconds' is set, the returned boundaries are in
            seconds, otherwise, it reports them in samples.

        Returns
        -------
        boundaries: torch.tensor
            Tensor containing the start second (or sample) of speech segments
            in even positions and their corresponding end in odd positions
            (e.g, [1.0, 1.5, 5,.0 6.0] means that we have two speech segment;
             one from 1.0 to 1.5 seconds and another from 5.0 to 6.0 seconds).
       """
        # Shifting frame-levels binary decision by 1
        # This allows detecting changes in speech/non-speech activities
        prob_th_shifted = torch.roll(prob_th, dims=1, shifts=1)
        prob_th_shifted[:, 0, :] = 0
        prob_th = prob_th + prob_th_shifted

        # Needed to first and last time step
        prob_th[:, 0, :] = (prob_th[:, 0, :] >= 1).int()
        prob_th[:, -1, :] = (prob_th[:, -1, :] >= 1).int()

        # Fix edge cases (when a new sentence starts in the last frame)
        if prob_th[:, -1, :] == 1 and prob_th[:, -2, :] == 1:
            prob_th[:, -2, :] = 2

        if prob_th[:, -1, :] == 1 and prob_th[:, -2, :] == 0:
            prob_th[:, -2, :] = 1

        # Where prob_th is 1 there is a change
        indexes = (prob_th == 1).nonzero()[:, 1].reshape(-1, 2)

        # Remove 1 from end samples
        indexes[:, -1] = indexes[:, -1] - 1

        # From indexes to samples
        seconds = (indexes * self.time_resolution).float()
        samples = (self.sample_rate * seconds).int()

        if output_value == "seconds":
            boundaries = seconds
        else:
            boundaries = samples
        return boundaries

    def merge_close_segments(self, boundaries, close_th=0.250):
        """Merges segments that are shorter than the given threshold.

        Arguments
        ---------
        boundaries : str
            Tensor containing the speech boundaries. It can be derived using the
            get_boundaries method.
        close_th: float
            If the distance between boundaries is smaller than close_th, the
            segments will be merged.

        Returns
        -------
        new_boundaries
            The new boundaries with the merged segments.
        """

        new_boudaries = []

        # Single segment case
        if boundaries.shape[0] == 0:
            return boundaries

        # Getting beg and end of previous segment
        prev_beg_seg = boundaries[0, 0].float()
        prev_end_seg = boundaries[0, 1].float()

        # Process all the segments
        for i in range(1, boundaries.shape[0]):
            beg_seg = boundaries[i, 0]
            segment_distance = beg_seg - prev_end_seg

            # Mergin close segments
            if segment_distance <= close_th:
                prev_end_seg = boundaries[i, 1]

            else:
                # Appending new segments
                new_boudaries.append([prev_beg_seg, prev_end_seg])
                prev_beg_seg = beg_seg
                prev_end_seg = boundaries[i, 1]

        new_boudaries.append([prev_beg_seg, prev_end_seg])
        new_boudaries = torch.FloatTensor(new_boudaries).to(boundaries.device)
        return new_boudaries

    def remove_short_segments(self, boundaries, len_th=0.250):
        """Removes segments that are too short.

        Arguments
        ---------
        boundaries : str
            Tensor containing the speech boundaries. It can be derived using the
            get_boundaries method.
        len_th: float
            If the length of the segment is smaller than close_th, the segments
            will be merged.

        Returns
        -------
        new_boundaries
            The new boundaries without the short segments.
        """
        new_boundaries = []

        # Process the segments
        for i in range(boundaries.shape[0]):
            # Computing segment length
            seg_len = boundaries[i, 1] - boundaries[i, 0]

            # Accept segment only if longer than len_th
            if seg_len > len_th:
                new_boundaries.append([boundaries[i, 0], boundaries[i, 1]])
        new_boundaries = torch.FloatTensor(new_boundaries).to(boundaries.device)

        return new_boundaries

    def save_boundaries(
        self, boundaries, save_path=None, print_boundaries=True, audio_file=None
    ):
        """Saves the boundaries on a file (and/or prints them)  in a readable format.

        Arguments
        ---------
        boundaries: torch.tensor
            Tensor containing the speech boundaries. It can be derived using the
            get_boundaries method.
        save_path: path
            When to store the text file containing the speech/non-speech intervals.
        print_boundaries: Bool
            Prints the speech/non-speech intervals in the standard outputs.
        audio_file: path
            Path of the audio file containing the recording. The file is read
            with torchaudio. It is used here to detect the length of the
            signal.
        """
        # Create a new file if needed
        if save_path is not None:
            f = open(save_path, mode="w", encoding="utf-8")

        # Getting the total size of the input file
        if audio_file is not None:
            sample_rate, audio_len = self._get_audio_info(audio_file)
            audio_len = audio_len / sample_rate

        # Setting the rights format for second- or sample-based boundaries
        if boundaries.dtype == torch.int:
            value_format = "% i"
        else:
            value_format = "% .2f "

        # Printing speech and non-speech intervals
        last_end = 0
        cnt_seg = 0
        for i in range(boundaries.shape[0]):
            begin_value = boundaries[i, 0]
            end_value = boundaries[i, 1]

            if last_end != begin_value:
                cnt_seg = cnt_seg + 1
                print_str = (
                    "segment_%03d " + value_format + value_format + "NON_SPEECH"
                )
                if print_boundaries:
                    print(print_str % (cnt_seg, last_end, begin_value))
                if save_path is not None:
                    f.write(print_str % (cnt_seg, last_end, begin_value) + "\n")

            cnt_seg = cnt_seg + 1
            print_str = "segment_%03d " + value_format + value_format + "SPEECH"
            if print_boundaries:
                print(print_str % (cnt_seg, begin_value, end_value))
            if save_path is not None:
                f.write(print_str % (cnt_seg, begin_value, end_value) + "\n")

            last_end = end_value

        # Managing last segment
        if audio_file is not None:
            if last_end < audio_len:
                cnt_seg = cnt_seg + 1
                print_str = (
                    "segment_%03d " + value_format + value_format + "NON_SPEECH"
                )
                if print_boundaries:
                    print(print_str % (cnt_seg, end_value, audio_len))
                if save_path is not None:
                    f.write(print_str % (cnt_seg, end_value, audio_len) + "\n")

        if save_path is not None:
            f.close()

    def energy_VAD(
        self, audio_file, boundaries, activation_th=0.5, deactivation_th=0.0
    ):
        """Applies energy-based VAD within the detected speech segments.The neural
        network VAD often creates longer segments and tends to merge segments that
        are close with each other.

        The energy VAD post-processes can be useful for having a fine-grained voice
        activity detection.

        The energy VAD computes the energy within the small chunks. The energy is
        normalized within the segment to have mean 0.5 and +-0.5 of std.
        This helps to set the energy threshold.

        Arguments
        ---------
        audio_file: path
            Path of the audio file containing the recording. The file is read
            with torchaudio.
        boundaries : str
            Tensor containing the speech boundaries. It can be derived using the
            get_boundaries method.
        activation_th: float
            A new speech segment is started it the energy is above activation_th.
        deactivation_th: float
            The segment is considered ended when the energy is <= deactivation_th.


        Returns
        -------
        new_boundaries
            The new boundaries that are post-processed by the energy VAD.
        """

        # Getting the total size of the input file
        sample_rate, audio_len = self._get_audio_info(audio_file)

        if sample_rate != self.sample_rate:
            raise ValueError(
                "The detected sample rate is different from that set in the hparam file"
            )

        # Computing the chunk length of the energy window
        chunk_len = int(self.time_resolution * sample_rate)
        new_boundaries = []

        # Processing speech segments
        for i in range(boundaries.shape[0]):
            begin_sample = int(boundaries[i, 0] * sample_rate)
            end_sample = int(boundaries[i, 1] * sample_rate)
            seg_len = end_sample - begin_sample

            # Reading the speech segment
            segment, _ = torchaudio.load(
                audio_file, frame_offset=begin_sample, num_frames=seg_len
            )

            # Create chunks
            segment_chunks = self.create_chunks(
                segment, chunk_size=chunk_len, chunk_stride=chunk_len
            )

            # Energy computtion within each chunk
            energy_chunks = segment_chunks.abs().sum(-1).log()

            # Energy normalization
            energy_chunks = (
                (energy_chunks - energy_chunks.mean())
                / (2 * energy_chunks.std())
            ) + 0.5
            energy_chunks = energy_chunks.unsqueeze(0).unsqueeze(2)

            # Apply threshold based on the energy value
            energy_vad = self.apply_threshold(
                energy_chunks,
                activation_th=activation_th,
                deactivation_th=deactivation_th,
            )

            # Get the boundaries
            energy_boundaries = self.get_boundaries(
                energy_vad, output_value="seconds"
            )

            # Get the final boundaries in the original signal
            for j in range(energy_boundaries.shape[0]):
                start_en = boundaries[i, 0] + energy_boundaries[j, 0]
                end_end = boundaries[i, 0] + energy_boundaries[j, 1]
                new_boundaries.append([start_en, end_end])

        # Convert boundaries to tensor
        new_boundaries = torch.FloatTensor(new_boundaries).to(boundaries.device)
        return new_boundaries

    def create_chunks(self, x, chunk_size=16384, chunk_stride=16384):
        """Splits the input into smaller chunks of size chunk_size with
        an overlap chunk_stride. The chunks are concatenated over
        the batch axis.

        Arguments
        ---------
        x: torch.Tensor
            Signal to split into chunks.
        chunk_size : str
            The size of each chunk.
        chunk_stride:
            The stride (hop) of each chunk.


        Returns
        -------
        x: torch.Tensor
            A new tensors with the chunks derived from the input signal.

        """
        x = x.unfold(1, chunk_size, chunk_stride)
        x = x.reshape(x.shape[0] * x.shape[1], -1)
        return x

    def _get_audio_info(self, audio_file):
        """Returns the sample rate and the length of the input audio file"""

        # Getting the total size of the input file
        metadata = torchaudio.info(audio_file)
        sample_rate = metadata.sample_rate
        audio_len = metadata.num_frames
        return sample_rate, audio_len

    def upsample_VAD(self, vad_out, audio_file, time_resolution=0.01):
        """Upsamples the output of the vad to help visualization. It creates a
        signal that is 1 when there is speech and 0 when there is no speech.
        The vad signal has the same resolution as the input one and can be
        opened with it (e.g, using audacity) to visually figure out VAD regions.

        Arguments
        ---------
        vad_out: torch.Tensor
            Tensor containing 1 for each frame of speech and 0 for each non-speech
            frame.
        audio_file: path
            The original audio file used to compute vad_out
        time_resolution : float
            Time resolution of the vad_out signal.

        Returns
        -------
        vad_signal
            The upsampled version of the vad_out tensor.
        """

        # Getting the total size of the input file
        sample_rate, sig_len = self._get_audio_info(audio_file)

        if sample_rate != self.sample_rate:
            raise ValueError(
                "The detected sample rate is different from that set in the hparam file"
            )

        beg_samp = 0
        step_size = int(time_resolution * sample_rate)
        end_samp = step_size
        index = 0

        # Initialize upsampled signal
        vad_signal = torch.zeros(1, sig_len, device=vad_out.device)

        # Upsample signal
        while end_samp < sig_len:
            vad_signal[0, beg_samp:end_samp] = vad_out[0, index, 0]
            index = index + 1
            beg_samp = beg_samp + step_size
            end_samp = beg_samp + step_size
        return vad_signal

    def upsample_boundaries(self, boundaries, audio_file):
        """Based on the input boundaries, this method creates a signal that is 1
        when there is speech and 0 when there is no speech.
        The vad signal has the same resolution as the input one and can be
        opened with it (e.g, using audacity) to visually figure out VAD regions.

        Arguments
        ---------
        boundaries: torch.Tensor
            Tensor containing the boundaries of the speech segments.
        audio_file: path
            The original audio file used to compute vad_out

        Returns
        -------
        vad_signal
            The output vad signal with the same resolution of the input one.
        """

        # Getting the total size of the input file
        sample_rate, sig_len = self._get_audio_info(audio_file)

        if sample_rate != self.sample_rate:
            raise ValueError(
                "The detected sample rate is different from that set in the hparam file"
            )

        # Initialization of the output signal
        vad_signal = torch.zeros(1, sig_len, device=boundaries.device)

        # Composing the vad signal from boundaries
        for i in range(boundaries.shape[0]):
            beg_sample = int(boundaries[i, 0] * sample_rate)
            end_sample = int(boundaries[i, 1] * sample_rate)
            vad_signal[0, beg_sample:end_sample] = 1.0
        return vad_signal

    def double_check_speech_segments(
        self, boundaries, audio_file, speech_th=0.5
    ):
        """Takes in input the boundaries of the detected speech segments and
        double checks (using the neural VAD) that they actually contain speech.

        Arguments
        ---------
        boundaries: torch.Tensor
            Tensor containing the boundaries of the speech segments.
        audio_file: path
            The original audio file used to compute vad_out.
        speech_th: float
            Threshold on the mean posterior probability over which speech is
            confirmed. Below that threshold, the segment is re-assigned to a
            non-speech region.

        Returns
        -------
        new_boundaries
            The boundaries of the segments where speech activity is confirmed.
        """

        # Getting the total size of the input file
        sample_rate, sig_len = self._get_audio_info(audio_file)

        # Double check the segments
        new_boundaries = []
        for i in range(boundaries.shape[0]):
            beg_sample = int(boundaries[i, 0] * sample_rate)
            end_sample = int(boundaries[i, 1] * sample_rate)
            len_seg = end_sample - beg_sample

            # Read the candidate speech segment
            segment, fs = torchaudio.load(
                audio_file, frame_offset=beg_sample, num_frames=len_seg
            )
            speech_prob = self.get_speech_prob_chunk(segment)
            if speech_prob.mean() > speech_th:
                # Accept this a as a speech segment
                new_boundaries.append([boundaries[i, 0], boundaries[i, 1]])

        # Convert boundaries from list to tensor
        new_boundaries = torch.FloatTensor(new_boundaries).to(boundaries.device)
        return new_boundaries

    def get_segments(
        self, boundaries, audio_file, before_margin=0.1, after_margin=0.1
    ):
        """Returns a list containing all the detected speech segments.

        Arguments
        ---------
        boundaries: torch.Tensor
            Tensor containing the boundaries of the speech segments.
        audio_file: path
            The original audio file used to compute vad_out.
        before_margin: float
            Used to cut the segments samples a bit before the detected margin.
        after_margin: float
            Use to cut the segments samples a bit after the detected margin.

        Returns
        -------
        segments: list
            List containing the detected speech segments
        """
        sample_rate, sig_len = self._get_audio_info(audio_file)

        if sample_rate != self.sample_rate:
            raise ValueError(
                "The detected sample rate is different from that set in the hparam file"
            )

        segments = []
        for i in range(boundaries.shape[0]):
            beg_sample = boundaries[i, 0] * sample_rate
            end_sample = boundaries[i, 1] * sample_rate

            beg_sample = int(max(0, beg_sample - before_margin * sample_rate))
            end_sample = int(
                min(sig_len, end_sample + after_margin * sample_rate)
            )

            len_seg = end_sample - beg_sample
            vad_segment, fs = torchaudio.load(
                audio_file, frame_offset=beg_sample, num_frames=len_seg
            )
            segments.append(vad_segment)
        return segments

    def get_speech_segments(
        self,
        audio_file,
        large_chunk_size=30,
        small_chunk_size=10,
        overlap_small_chunk=False,
        apply_energy_VAD=False,
        double_check=True,
        close_th=0.250,
        len_th=0.250,
        activation_th=0.5,
        deactivation_th=0.25,
        en_activation_th=0.5,
        en_deactivation_th=0.0,
        speech_th=0.50,
    ):
        """Detects speech segments within the input file. The input signal can
        be both a short or a long recording. The function computes the
        posterior probabilities on large chunks (e.g, 30 sec), that are read
        sequentially (to avoid storing big signals in memory).
        Each large chunk is, in turn, split into smaller chunks (e.g, 10 seconds)
        that are processed in parallel. The pipeline for detecting the speech
        segments is the following:
            1- Compute posteriors probabilities at the frame level.
            2- Apply a threshold on the posterior probability.
            3- Derive candidate speech segments on top of that.
            4- Apply energy VAD within each candidate segment (optional).
            5- Merge segments that are too close.
            6- Remove segments that are too short.
            7- Double check speech segments (optional).


        Arguments
        ---------
        audio_file : str
            Path to audio file.
        large_chunk_size: float
            Size (in seconds) of the large chunks that are read sequentially
            from the input audio file.
        small_chunk_size: float
            Size (in seconds) of the small chunks extracted from the large ones.
            The audio signal is processed in parallel within the small chunks.
            Note that large_chunk_size/small_chunk_size must be an integer.
        overlap_small_chunk: bool
            If True, it creates overlapped small chunks (with 50% overal).
            The probabilities of the overlapped chunks are combined using
            hamming windows.
        apply_energy_VAD: bool
            If True, a energy-based VAD is used on the detected speech segments.
            The neural network VAD often creates longer segments and tends to
            merge close segments together. The energy VAD post-processes can be
            useful for having a fine-grained voice activity detection.
            The energy thresholds is  managed by activation_th and
            deactivation_th (see below).
        double_check: bool
            If True, double checkis (using the neural VAD) that the candidate
            speech segments actually contain speech. A threshold on the mean
            posterior probabilities provided by the neural network is applied
            based on the speech_th parameter (see below).
        activation_th:  float
            Threshold of the neural posteriors above which starting a speech segment.
        deactivation_th: float
            Threshold of the neural posteriors below which ending a speech segment.
        en_activation_th: float
            A new speech segment is started it the energy is above activation_th.
            This is active only if apply_energy_VAD is True.
        en_deactivation_th: float
            The segment is considered ended when the energy is <= deactivation_th.
            This is active only if apply_energy_VAD is True.
        speech_th: float
            Threshold on the mean posterior probability within the candidate
            speech segment. Below that threshold, the segment is re-assigned to
            a non-speech region. This is active only if double_check is True.
        close_th: float
            If the distance between boundaries is smaller than close_th, the
            segments will be merged.
        len_th: float
            If the length of the segment is smaller than close_th, the segments
            will be merged.

        Returns
        -------
        boundaries: torch.tensor
            Tensor containing the start second of speech segments in even
            positions and their corresponding end in odd positions
            (e.g, [1.0, 1.5, 5,.0 6.0] means that we have two speech segment;
             one from 1.0 to 1.5 seconds and another from 5.0 to 6.0 seconds).
        """

        # Fetch audio file from web if not local
        source, fl = split_path(audio_file)
        audio_file = fetch(fl, source=source)

        # Computing speech vs non speech probabilities
        prob_chunks = self.get_speech_prob_file(
            audio_file,
            large_chunk_size=large_chunk_size,
            small_chunk_size=small_chunk_size,
            overlap_small_chunk=overlap_small_chunk,
        )

        # Apply a threshold to get candidate speech segments
        prob_th = self.apply_threshold(
            prob_chunks,
            activation_th=activation_th,
            deactivation_th=deactivation_th,
        ).float()

        # Comupute the boundaries of the speech segments
        boundaries = self.get_boundaries(prob_th, output_value="seconds")

        # Apply energy-based VAD on the detected speech segments
        if apply_energy_VAD:
            boundaries = self.energy_VAD(
                audio_file,
                boundaries,
                activation_th=en_activation_th,
                deactivation_th=en_deactivation_th,
            )

        # Merge short segments
        boundaries = self.merge_close_segments(boundaries, close_th=close_th)

        # Remove short segments
        boundaries = self.remove_short_segments(boundaries, len_th=len_th)

        # Double check speech segments
        if double_check:
            boundaries = self.double_check_speech_segments(
                boundaries, audio_file, speech_th=speech_th
            )

        return boundaries

    def forward(self, wavs, wav_lens=None):
        """Gets frame-level speech-activity predictions"""
        return self.get_speech_prob_chunk(wavs, wav_lens)


class SepformerSeparation(Pretrained):
    """A "ready-to-use" speech separation model.

    Uses Sepformer architecture.

    Example
    -------
    >>> tmpdir = getfixture("tmpdir")
    >>> model = SepformerSeparation.from_hparams(
    ...     source="speechbrain/sepformer-wsj02mix",
    ...     savedir=tmpdir)
    >>> mix = torch.randn(1, 400)
    >>> est_sources = model.separate_batch(mix)
    >>> print(est_sources.shape)
    torch.Size([1, 400, 2])
    """

    MODULES_NEEDED = ["encoder", "masknet", "decoder"]

    def separate_batch(self, mix):
        """Run source separation on batch of audio.

        Arguments
        ---------
        mix : torch.tensor
            The mixture of sources.

        Returns
        -------
        tensor
            Separated sources
        """

        # Separation
        mix = mix.to(self.device)
        mix_w = self.mods.encoder(mix)
        est_mask = self.mods.masknet(mix_w)
        mix_w = torch.stack([mix_w] * self.hparams.num_spks)
        sep_h = mix_w * est_mask

        # Decoding
        est_source = torch.cat(
            [
                self.mods.decoder(sep_h[i]).unsqueeze(-1)
                for i in range(self.hparams.num_spks)
            ],
            dim=-1,
        )

        # T changed after conv1d in encoder, fix it here
        T_origin = mix.size(1)
        T_est = est_source.size(1)
        if T_origin > T_est:
            est_source = F.pad(est_source, (0, 0, 0, T_origin - T_est))
        else:
            est_source = est_source[:, :T_origin, :]
        return est_source

    def separate_file(self, path, savedir="."):
        """Separate sources from file.

        Arguments
        ---------
        path : str
            Path to file which has a mixture of sources. It can be a local
            path, a web url, or a huggingface repo.
        savedir : path
            Path where to store the wav signals (when downloaded from the web).
        Returns
        -------
        tensor
            Separated sources
        """
        source, fl = split_path(path)
        path = fetch(fl, source=source, savedir=savedir)

        batch, fs_file = torchaudio.load(path)
        batch = batch.to(self.device)
        fs_model = self.hparams.sample_rate

        # resample the data if needed
        if fs_file != fs_model:
            print(
                "Resampling the audio from {} Hz to {} Hz".format(
                    fs_file, fs_model
                )
            )
            tf = torchaudio.transforms.Resample(
                orig_freq=fs_file, new_freq=fs_model
            )
            batch = batch.mean(dim=0, keepdim=True)
            batch = tf(batch)

        est_sources = self.separate_batch(batch)
        est_sources = est_sources / est_sources.max(dim=1, keepdim=True)[0]
        return est_sources

    def forward(self, mix):
        """Runs separation on the input mix"""
        return self.separate_batch(mix)


class SpectralMaskEnhancement(Pretrained):
    """A ready-to-use model for speech enhancement.

    Arguments
    ---------
    See ``Pretrained``.

    Example
    -------
    >>> import torchaudio
    >>> from speechbrain.pretrained import SpectralMaskEnhancement
    >>> # Model is downloaded from the speechbrain HuggingFace repo
    >>> tmpdir = getfixture("tmpdir")
    >>> enhancer = SpectralMaskEnhancement.from_hparams(
    ...     source="speechbrain/mtl-mimic-voicebank",
    ...     savedir=tmpdir,
    ... )
    >>> noisy, fs = torchaudio.load("samples/audio_samples/example_noisy.wav")
    >>> # Channel dimension is interpreted as batch dimension here
    >>> enhanced = enhancer.enhance_batch(noisy)
    """

    HPARAMS_NEEDED = ["compute_stft", "spectral_magnitude", "resynth"]
    MODULES_NEEDED = ["enhance_model"]

    def compute_features(self, wavs):
        """Compute the log spectral magnitude features for masking.

        Arguments
        ---------
        wavs : torch.tensor
            A batch of waveforms to convert to log spectral mags.
        """
        feats = self.hparams.compute_stft(wavs)
        feats = self.hparams.spectral_magnitude(feats)
        return torch.log1p(feats)

    def enhance_batch(self, noisy, lengths=None):
        """Enhance a batch of noisy waveforms.

        Arguments
        ---------
        noisy : torch.tensor
            A batch of waveforms to perform enhancement on.
        lengths : torch.tensor
            The lengths of the waveforms if the enhancement model handles them.

        Returns
        -------
        torch.tensor
            A batch of enhanced waveforms of the same shape as input.
        """
        noisy = noisy.to(self.device)
        noisy_features = self.compute_features(noisy)

        # Perform masking-based enhancement, multiplying output with input.
        if lengths is not None:
            mask = self.mods.enhance_model(noisy_features, lengths=lengths)
        else:
            mask = self.mods.enhance_model(noisy_features)
        enhanced = torch.mul(mask, noisy_features)

        # Return resynthesized waveforms
        return self.hparams.resynth(torch.expm1(enhanced), noisy)

    def enhance_file(self, filename, output_filename=None):
        """Enhance a wav file.

        Arguments
        ---------
        filename : str
            Location on disk to load file for enhancement.
        output_filename : str
            If provided, writes enhanced data to this file.
        """
        noisy = self.load_audio(filename)
        noisy = noisy.to(self.device)

        # Fake a batch:
        batch = noisy.unsqueeze(0)
        enhanced = self.enhance_batch(batch)

        if output_filename is not None:
            torchaudio.save(output_filename, enhanced, channels_first=False)

        return enhanced.squeeze(0)

<<<<<<< HEAD
    def forward(self, noisy, lengths=None):
        """Runs enhancement on the noisy input"""
        return self.separate_batch(noisy, lengths)
=======

class SNREstimator(Pretrained):
    """A "ready-to-use" SNR estimator.
    """

    MODULES_NEEDED = ["encoder", "encoder_out"]

    def estimate_batch(self, mix, predictions):
        """Run source separation on batch of audio.

        Arguments
        ---------
        mix : torch.tensor
            The mixture of sources.
        predictions : torch.tensor
            of size (B x T x C),
            where B is batch size
                  T is number of time points
                  C is number of sources

        Returns
        -------
        tensor
            Separated sources
        """

        predictions = predictions.permute(0, 2, 1)
        predictions = predictions.reshape(-1, predictions.size(-1))

        if hasattr(self.hparams, "separation_norm_type"):
            if self.hparams.separation_norm_type == "max":
                predictions = (
                    predictions / predictions.max(dim=1, keepdim=True)[0]
                )
                mix = mix / mix.max(dim=1, keepdim=True)[0]

            elif self.hparams.separation_norm_type == "stnorm":
                predictions = (
                    predictions - predictions.mean(dim=1, keepdim=True)
                ) / predictions.std(dim=1, keepdim=True)
                mix = (mix - mix.mean(dim=1, keepdim=True)) / mix.std(
                    dim=1, keepdim=True
                )

        min_T = min(predictions.shape[1], mix.shape[1])
        assert predictions.shape[1] == mix.shape[1], "lengths change"

        mix_repeat = mix.repeat(2, 1)
        inp_cat = torch.cat(
            [
                predictions[:, :min_T].unsqueeze(1),
                mix_repeat[:, :min_T].unsqueeze(1),
            ],
            dim=1,
        )

        enc = self.hparams.encoder(inp_cat)
        enc = enc.permute(0, 2, 1)
        enc_stats = self.hparams.stat_pooling(enc)

        snrhat = self.hparams.encoder_out(enc_stats).squeeze()
        return snrhat
>>>>>>> 8c4cc782
<|MERGE_RESOLUTION|>--- conflicted
+++ resolved
@@ -95,7 +95,6 @@
         for mod in self.mods:
             self.mods[mod].to(self.device)
 
-        for mod in self.MODULES_NEEDED:
             if mod not in modules:
                 raise ValueError(f"Need modules['{mod}']")
 
@@ -849,10 +848,10 @@
         wavs = wavs.float()
 
         # Computing features and embeddings
-        outputs = self.modules.wav2vec2(wavs)
+        outputs = self.mods.wav2vec2(wavs)
 
         # last dim will be used for AdaptativeAVG pool
-        outputs = self.modules.avg_pool(outputs, wav_lens)
+        outputs = self.mods.avg_pool(outputs, wav_lens)
         outputs = outputs.view(outputs.shape[0], -1)
         return outputs
 
@@ -886,7 +885,7 @@
             (label encoder should be provided).
         """
         outputs = self.encode_batch(wavs, wav_lens)
-        outputs = self.modules.output_mlp(outputs)
+        outputs = self.mods.output_mlp(outputs)
         out_prob = self.hparams.softmax(outputs)
         score, index = torch.max(out_prob, dim=-1)
         text_lab = self.hparams.label_encoder.decode_torch(index)
@@ -917,11 +916,16 @@
         batch = waveform.unsqueeze(0)
         rel_length = torch.tensor([1.0])
         outputs = self.encode_batch(batch, rel_length)
-        outputs = self.modules.output_mlp(outputs).squeeze(1)
+        outputs = self.mods.output_mlp(outputs).squeeze(1)
         out_prob = self.hparams.softmax(outputs)
         score, index = torch.max(out_prob, dim=-1)
         text_lab = self.hparams.label_encoder.decode_torch(index)
         return out_prob, score, index, text_lab
+
+    def forward(self, wavs, wav_lens=None, normalize=False):
+        return self.encode_batch(
+            wavs=wavs, wav_lens=wav_lens, normalize=normalize
+        )
 
 
 class SpeakerRecognition(EncoderClassifier):
@@ -2139,11 +2143,10 @@
 
         return enhanced.squeeze(0)
 
-<<<<<<< HEAD
     def forward(self, noisy, lengths=None):
         """Runs enhancement on the noisy input"""
         return self.separate_batch(noisy, lengths)
-=======
+
 
 class SNREstimator(Pretrained):
     """A "ready-to-use" SNR estimator.
@@ -2206,4 +2209,7 @@
 
         snrhat = self.hparams.encoder_out(enc_stats).squeeze()
         return snrhat
->>>>>>> 8c4cc782
+
+    def forward(self, mix, predictions):
+        """Just run the batch estimate"""
+        return self.estimate_batch(mix, predictions)