#!/usr/bin/env python3
"""Recipe for training a Transformer ASR system with librispeech.
The system employs an encoder, a decoder, and an attention mechanism
between them. Decoding is performed with (CTC/Att joint) beamsearch coupled with a neural
language model.

To run this recipe, do the following:
> python train.py hparams/transformer.yaml
> python train.py hparams/conformer.yaml

With the default hyperparameters, the system employs a convolutional frontend and a transformer.
The decoder is based on a Transformer decoder. Beamsearch coupled with a Transformer
language model is used  on the top of decoder probabilities.

The neural network is trained on both CTC and negative-log likelihood
targets and sub-word units estimated with Byte Pairwise Encoding (BPE)
are used as basic recognition tokens. Training is performed on the full
LibriSpeech dataset (960 h).

The best model is the average of the checkpoints from last 5 epochs.

The experiment file is flexible enough to support a large variety of
different systems. By properly changing the parameter files, you can try
different encoders, decoders, tokens (e.g, characters instead of BPE),
training split (e.g, train-clean 100 rather than the full one), and many
other possible variations.


Authors
 * Jianyuan Zhong 2020
 * Mirco Ravanelli 2020
 * Peter Plantinga 2020
 * Samuele Cornell 2020, 2021, 2022
 * Titouan Parcollet 2021, 2022
"""

import os
import sys
import torch
import logging
from pathlib import Path
import speechbrain as sb
from hyperpyyaml import load_hyperpyyaml
from speechbrain.utils.distributed import run_on_main

logger = logging.getLogger(__name__)


# Define training procedure
class ASR(sb.core.Brain):
    def compute_forward(self, batch, stage):
        """Forward computations from the waveform batches to the output probabilities."""
        batch = batch.to(self.device)
        wavs, wav_lens = batch.sig
        tokens_bos, _ = batch.tokens_bos

        # Add augmentation if specified
        if stage == sb.Stage.TRAIN:
            if hasattr(self.modules, "env_corrupt"):
                wavs_noise = self.modules.env_corrupt(wavs, wav_lens)
                wavs = torch.cat([wavs, wavs_noise], dim=0)
                wav_lens = torch.cat([wav_lens, wav_lens])
                tokens_bos = torch.cat([tokens_bos, tokens_bos], dim=0)

        # compute features
        feats = self.hparams.compute_features(wavs)
        current_epoch = self.hparams.epoch_counter.current
        feats = self.modules.normalize(feats, wav_lens, epoch=current_epoch)

        if stage == sb.Stage.TRAIN:
            if hasattr(self.hparams, "augmentation"):
                feats = self.hparams.augmentation(feats)

        # forward modules
        src = self.modules.CNN(feats)

        enc_out, pred = self.modules.Transformer(
            src, tokens_bos, wav_lens, pad_idx=self.hparams.pad_index,
        )

        # output layer for ctc log-probabilities
        logits = self.modules.ctc_lin(enc_out)
        p_ctc = self.hparams.log_softmax(logits)

        # output layer for seq2seq log-probabilities
        pred = self.modules.seq_lin(pred)
        p_seq = self.hparams.log_softmax(pred)

        # Compute outputs
        hyps = None
        if stage == sb.Stage.TRAIN:
            hyps = None
        elif stage == sb.Stage.VALID:
            hyps = None
            current_epoch = self.hparams.epoch_counter.current
            if current_epoch % self.hparams.valid_search_interval == 0:
                # for the sake of efficiency, we only perform beamsearch with limited capacity
                # and no LM to give user some idea of how the AM is doing
                hyps, _ = self.hparams.valid_search(enc_out.detach(), wav_lens)
        elif stage == sb.Stage.TEST:
            hyps, _ = self.hparams.test_search(enc_out.detach(), wav_lens)

        return p_ctc, p_seq, wav_lens, hyps

    def compute_objectives(self, predictions, batch, stage):
        """Computes the loss (CTC+NLL) given predictions and targets."""

        (p_ctc, p_seq, wav_lens, hyps,) = predictions

        ids = batch.id
        tokens_eos, tokens_eos_lens = batch.tokens_eos
        tokens, tokens_lens = batch.tokens

        if hasattr(self.modules, "env_corrupt") and stage == sb.Stage.TRAIN:
            tokens_eos = torch.cat([tokens_eos, tokens_eos], dim=0)
            tokens_eos_lens = torch.cat(
                [tokens_eos_lens, tokens_eos_lens], dim=0
            )
            tokens = torch.cat([tokens, tokens], dim=0)
            tokens_lens = torch.cat([tokens_lens, tokens_lens], dim=0)

        loss_seq = self.hparams.seq_cost(
            p_seq, tokens_eos, length=tokens_eos_lens
        ).sum()

        # now as training progresses we use real prediction from the prev step instead of teacher forcing

        loss_ctc = self.hparams.ctc_cost(
            p_ctc, tokens, wav_lens, tokens_lens
        ).sum()

        loss = (
            self.hparams.ctc_weight * loss_ctc
            + (1 - self.hparams.ctc_weight) * loss_seq
        )

        if stage != sb.Stage.TRAIN:
            current_epoch = self.hparams.epoch_counter.current
            valid_search_interval = self.hparams.valid_search_interval
            if current_epoch % valid_search_interval == 0 or (
                stage == sb.Stage.TEST
            ):
                # Decode token terms to words
                predicted_words = [
                    tokenizer.decode_ids(utt_seq).split(" ") for utt_seq in hyps
                ]
                target_words = [wrd.split(" ") for wrd in batch.wrd]
                self.wer_metric.append(ids, predicted_words, target_words)

            # compute the accuracy of the one-step-forward prediction
            self.acc_metric.append(p_seq, tokens_eos, tokens_eos_lens)
        return loss

    def fit_batch(self, batch):

        should_step = self.step % self.grad_accumulation_factor == 0
        # Managing automatic mixed precision
        if self.auto_mix_prec:
            self.optimizer.zero_grad()
            with torch.cuda.amp.autocast():
                outputs = self.compute_forward(batch, sb.Stage.TRAIN)
                loss = self.compute_objectives(outputs, batch, sb.Stage.TRAIN)
            self.scaler.scale(loss / self.grad_accumulation_factor).backward()
            if should_step:
                self.scaler.unscale_(self.optimizer)
                if self.check_gradients(loss):
                    self.scaler.step(self.optimizer)
                self.scaler.update()
                self.optimizer_step += 1

                # anneal lr every update
                self.hparams.noam_annealing(self.optimizer)
        else:
            outputs = self.compute_forward(batch, sb.Stage.TRAIN)
            loss = self.compute_objectives(outputs, batch, sb.Stage.TRAIN)
            (loss / self.grad_accumulation_factor).backward()
            if should_step:
                if self.check_gradients(loss):
                    self.optimizer.step()
                self.optimizer.zero_grad()
                self.optimizer_step += 1

                # anneal lr every update
                self.hparams.noam_annealing(self.optimizer)

        return loss.detach().cpu()

    def evaluate_batch(self, batch, stage):
        """Computations needed for validation/test batches"""
        with torch.no_grad():
            predictions = self.compute_forward(batch, stage=stage)
            loss = self.compute_objectives(predictions, batch, stage=stage)
        return loss.detach()

    def on_stage_start(self, stage, epoch):
        """Gets called at the beginning of each epoch"""
        if stage != sb.Stage.TRAIN:
            self.acc_metric = self.hparams.acc_computer()
            self.wer_metric = self.hparams.error_rate_computer()

    def on_stage_end(self, stage, stage_loss, epoch):
        """Gets called at the end of a epoch."""
        # Compute/store important stats
        stage_stats = {"loss": stage_loss}
        if stage == sb.Stage.TRAIN:
            self.train_stats = stage_stats
        else:
            stage_stats["ACC"] = self.acc_metric.summarize()
            current_epoch = self.hparams.epoch_counter.current
            valid_search_interval = self.hparams.valid_search_interval
            if (
                current_epoch % valid_search_interval == 0
                or stage == sb.Stage.TEST
            ):
                stage_stats["WER"] = self.wer_metric.summarize("error_rate")

        # log stats and save checkpoint at end-of-epoch
        if stage == sb.Stage.VALID and sb.utils.distributed.if_main_process():

            lr = self.hparams.noam_annealing.current_lr
            steps = self.optimizer_step
            optimizer = self.optimizer.__class__.__name__

            epoch_stats = {
                "epoch": epoch,
                "lr": lr,
                "steps": steps,
                "optimizer": optimizer,
            }
            self.hparams.train_logger.log_stats(
                stats_meta=epoch_stats,
                train_stats=self.train_stats,
                valid_stats=stage_stats,
            )
            self.checkpointer.save_and_keep_only(
                meta={"ACC": stage_stats["ACC"], "epoch": epoch},
                max_keys=["ACC"],
                num_to_keep=5,
            )

        elif stage == sb.Stage.TEST:
            self.hparams.train_logger.log_stats(
                stats_meta={"Epoch loaded": self.hparams.epoch_counter.current},
                test_stats=stage_stats,
            )
            with open(self.hparams.wer_file, "w") as w:
                self.wer_metric.write_stats(w)

            # save the averaged checkpoint at the end of the evaluation stage
            # delete the rest of the intermediate checkpoints
            # ACC is set to 1.1 so checkpointer only keeps the averaged checkpoint
            self.checkpointer.save_and_keep_only(
                meta={"ACC": 1.1, "epoch": epoch},
                max_keys=["ACC"],
                num_to_keep=1,
            )

    def on_evaluate_start(self, max_key=None, min_key=None):
        """perform checkpoint averge if needed"""
        super().on_evaluate_start()

        ckpts = self.checkpointer.find_checkpoints(
            max_key=max_key, min_key=min_key
        )
        ckpt = sb.utils.checkpoints.average_checkpoints(
            ckpts, recoverable_name="model", device=self.device
        )

        self.hparams.model.load_state_dict(ckpt, strict=True)
        self.hparams.model.eval()


def dataio_prepare(hparams):
    """This function prepares the datasets to be used in the brain class.
    It also defines the data processing pipeline through user-defined functions."""
    data_folder = hparams["data_folder"]

    train_data = sb.dataio.dataset.DynamicItemDataset.from_csv(
        csv_path=hparams["train_csv"], replacements={"data_root": data_folder},
    )

    if hparams["sorting"] == "ascending":
        # we sort training data to speed up training and get better results.
        train_data = train_data.filtered_sorted(sort_key="duration")
        # when sorting do not shuffle in dataloader ! otherwise is pointless
        hparams["train_dataloader_opts"]["shuffle"] = False

    elif hparams["sorting"] == "descending":
        train_data = train_data.filtered_sorted(
            sort_key="duration", reverse=True
        )
        # when sorting do not shuffle in dataloader ! otherwise is pointless
        hparams["train_dataloader_opts"]["shuffle"] = False

    elif hparams["sorting"] == "random":
        pass

    else:
        raise NotImplementedError(
            "sorting must be random, ascending or descending"
        )
    valid_data = sb.dataio.dataset.DynamicItemDataset.from_csv(
        csv_path=hparams["valid_csv"], replacements={"data_root": data_folder},
    )
    valid_data = valid_data.filtered_sorted(sort_key="duration")

    # test is separate
    test_datasets = {}
    for csv_file in hparams["test_csv"]:
        name = Path(csv_file).stem
        test_datasets[name] = sb.dataio.dataset.DynamicItemDataset.from_csv(
            csv_path=csv_file, replacements={"data_root": data_folder}
        )
        test_datasets[name] = test_datasets[name].filtered_sorted(
            sort_key="duration"
        )

    datasets = [train_data, valid_data] + [i for k, i in test_datasets.items()]
    valtest_datasets = [valid_data] + [i for k, i in test_datasets.items()]

    # We get the tokenizer as we need it to encode the labels when creating
    # mini-batches.
    tokenizer = hparams["tokenizer"]

    # 2. Define audio pipeline:
    @sb.utils.data_pipeline.takes("wav")
    @sb.utils.data_pipeline.provides("sig")
    def audio_pipeline(wav):
        sig = sb.dataio.dataio.read_audio(wav)
        return sig

    sb.dataio.dataset.add_dynamic_item(valtest_datasets, audio_pipeline)

    @sb.utils.data_pipeline.takes("wav")
    @sb.utils.data_pipeline.provides("sig")
    def audio_pipeline_train(wav):
        # Speed Perturb is done here so it is multi-threaded with the
        # workers of the dataloader (faster).
        if hparams["speed_perturb"]:
            sig = sb.dataio.dataio.read_audio(wav)
            # factor = np.random.uniform(0.95, 1.05)
            # sig = resample(sig.numpy(), 16000, int(16000*factor))
            speed = sb.processing.speech_augmentation.SpeedPerturb(
                16000, [x for x in range(95, 105)]
            )
            sig = speed(sig.unsqueeze(0)).squeeze(0)  # torch.from_numpy(sig)
        else:
            sig = sb.dataio.dataio.read_audio(wav)
        return sig

    sb.dataio.dataset.add_dynamic_item([train_data], audio_pipeline_train)

    # 3. Define text pipeline:
    @sb.utils.data_pipeline.takes("wrd")
    @sb.utils.data_pipeline.provides(
        "wrd", "tokens_list", "tokens_bos", "tokens_eos", "tokens"
    )
    def text_pipeline(wrd):
        yield wrd
        tokens_list = tokenizer.encode_as_ids(wrd)
        yield tokens_list
        tokens_bos = torch.LongTensor([hparams["bos_index"]] + (tokens_list))
        yield tokens_bos
        tokens_eos = torch.LongTensor(tokens_list + [hparams["eos_index"]])
        yield tokens_eos
        tokens = torch.LongTensor(tokens_list)
        yield tokens

    sb.dataio.dataset.add_dynamic_item(datasets, text_pipeline)

    # 4. Set output:
    sb.dataio.dataset.set_output_keys(
        datasets, ["id", "sig", "wrd", "tokens_bos", "tokens_eos", "tokens"],
    )

<<<<<<< HEAD
    if hparams["dynamic_batching"]:
        from speechbrain.dataio.sampler import DynamicBatchSampler  # noqa
        from speechbrain.dataio.dataloader import SaveableDataLoader  # noqa
        from speechbrain.dataio.batch import PaddedBatch  # noqa

        dynamic_hparams = hparams["dynamic_batch_sampler"]
        hop_size = dynamic_hparams["feats_hop_size"]

=======
    # 5. If Dynamic Batching is used, we instantiate the needed samplers.
    train_batch_sampler = None
    valid_batch_sampler = None
    if hparams["dynamic_batching"]:
        from speechbrain.dataio.sampler import DynamicBatchSampler  # noqa

        dynamic_hparams = hparams["dynamic_batch_sampler"]
>>>>>>> c7219b5b
        num_buckets = dynamic_hparams["num_buckets"]

        train_batch_sampler = DynamicBatchSampler(
            train_data,
            dynamic_hparams["max_batch_len"],
            num_buckets=num_buckets,
<<<<<<< HEAD
            length_func=lambda x: x["duration"] * (1 / hop_size),
=======
            length_func=lambda x: x["duration"],
>>>>>>> c7219b5b
            shuffle=dynamic_hparams["shuffle_ex"],
            batch_ordering=dynamic_hparams["batch_ordering"],
        )

<<<<<<< HEAD
        return (
            train_data,
            valid_data,
            test_datasets,
            tokenizer,
            train_batch_sampler,
        )

    return (train_data, valid_data, test_datasets, tokenizer, None)
=======
        valid_batch_sampler = DynamicBatchSampler(
            valid_data,
            dynamic_hparams["max_batch_len"],
            num_buckets=num_buckets,
            length_func=lambda x: x["duration"],
            shuffle=dynamic_hparams["shuffle_ex"],
            batch_ordering=dynamic_hparams["batch_ordering"],
        )

    return (
        train_data,
        valid_data,
        test_datasets,
        tokenizer,
        train_batch_sampler,
        valid_batch_sampler,
    )
>>>>>>> c7219b5b


if __name__ == "__main__":
    # CLI:
    hparams_file, run_opts, overrides = sb.parse_arguments(sys.argv[1:])
    with open(hparams_file) as fin:
        hparams = load_hyperpyyaml(fin, overrides)

    # If distributed_launch=True then
    # create ddp_group with the right communication protocol
    sb.utils.distributed.ddp_init_group(run_opts)

    # 1.  # Dataset prep (parsing Librispeech)
    from librispeech_prepare import prepare_librispeech  # noqa

    # Create experiment directory
    sb.create_experiment_directory(
        experiment_directory=hparams["output_folder"],
        hyperparams_to_save=hparams_file,
        overrides=overrides,
    )

    # multi-gpu (ddp) save data preparation
    run_on_main(
        prepare_librispeech,
        kwargs={
            "data_folder": hparams["data_folder"],
            "tr_splits": hparams["train_splits"],
            "dev_splits": hparams["dev_splits"],
            "te_splits": hparams["test_splits"],
            "save_folder": hparams["data_folder"],
            "merge_lst": hparams["train_splits"],
            "merge_name": hparams["train_csv"],
            "skip_prep": hparams["skip_prep"],
        },
    )

    # here we create the datasets objects as well as tokenization and encoding
    (
        train_data,
        valid_data,
        test_datasets,
        tokenizer,
        train_bsampler,
<<<<<<< HEAD
=======
        valid_bsampler,
>>>>>>> c7219b5b
    ) = dataio_prepare(hparams)

    # We download the pretrained LM from HuggingFace (or elsewhere depending on
    # the path given in the YAML file). The tokenizer is loaded at the same time.
    run_on_main(hparams["pretrainer"].collect_files)
    hparams["pretrainer"].load_collected(device=run_opts["device"])

    # Trainer initialization
    asr_brain = ASR(
        modules=hparams["modules"],
        opt_class=hparams["Adam"],
        hparams=hparams,
        run_opts=run_opts,
        checkpointer=hparams["checkpointer"],
    )

    # adding objects to trainer:
    asr_brain.tokenizer = hparams["tokenizer"]
    train_dataloader_opts = hparams["train_dataloader_opts"]
    valid_dataloader_opts = hparams["valid_dataloader_opts"]

    if train_bsampler is not None:
<<<<<<< HEAD
        train_dataloader_opts = {"batch_sampler": train_bsampler}
=======
        train_dataloader_opts = {
            "batch_sampler": train_bsampler,
            "num_workers": hparams["num_workers"],
        }
    if valid_bsampler is not None:
        valid_dataloader_opts = {"batch_sampler": valid_bsampler}
>>>>>>> c7219b5b

    # Training
    asr_brain.fit(
        asr_brain.hparams.epoch_counter,
        train_data,
        valid_data,
        train_loader_kwargs=train_dataloader_opts,
        valid_loader_kwargs=valid_dataloader_opts,
    )

    # Testing
    for k in test_datasets.keys():  # keys are test_clean, test_other etc
        asr_brain.hparams.wer_file = os.path.join(
            hparams["output_folder"], "wer_{}.txt".format(k)
        )
        asr_brain.evaluate(
            test_datasets[k],
            max_key="ACC",
            test_loader_kwargs=hparams["test_dataloader_opts"],
        )<|MERGE_RESOLUTION|>--- conflicted
+++ resolved
@@ -373,16 +373,6 @@
         datasets, ["id", "sig", "wrd", "tokens_bos", "tokens_eos", "tokens"],
     )
 
-<<<<<<< HEAD
-    if hparams["dynamic_batching"]:
-        from speechbrain.dataio.sampler import DynamicBatchSampler  # noqa
-        from speechbrain.dataio.dataloader import SaveableDataLoader  # noqa
-        from speechbrain.dataio.batch import PaddedBatch  # noqa
-
-        dynamic_hparams = hparams["dynamic_batch_sampler"]
-        hop_size = dynamic_hparams["feats_hop_size"]
-
-=======
     # 5. If Dynamic Batching is used, we instantiate the needed samplers.
     train_batch_sampler = None
     valid_batch_sampler = None
@@ -390,33 +380,17 @@
         from speechbrain.dataio.sampler import DynamicBatchSampler  # noqa
 
         dynamic_hparams = hparams["dynamic_batch_sampler"]
->>>>>>> c7219b5b
         num_buckets = dynamic_hparams["num_buckets"]
 
         train_batch_sampler = DynamicBatchSampler(
             train_data,
             dynamic_hparams["max_batch_len"],
             num_buckets=num_buckets,
-<<<<<<< HEAD
-            length_func=lambda x: x["duration"] * (1 / hop_size),
-=======
             length_func=lambda x: x["duration"],
->>>>>>> c7219b5b
             shuffle=dynamic_hparams["shuffle_ex"],
             batch_ordering=dynamic_hparams["batch_ordering"],
         )
 
-<<<<<<< HEAD
-        return (
-            train_data,
-            valid_data,
-            test_datasets,
-            tokenizer,
-            train_batch_sampler,
-        )
-
-    return (train_data, valid_data, test_datasets, tokenizer, None)
-=======
         valid_batch_sampler = DynamicBatchSampler(
             valid_data,
             dynamic_hparams["max_batch_len"],
@@ -434,7 +408,6 @@
         train_batch_sampler,
         valid_batch_sampler,
     )
->>>>>>> c7219b5b
 
 
 if __name__ == "__main__":
@@ -479,10 +452,7 @@
         test_datasets,
         tokenizer,
         train_bsampler,
-<<<<<<< HEAD
-=======
         valid_bsampler,
->>>>>>> c7219b5b
     ) = dataio_prepare(hparams)
 
     # We download the pretrained LM from HuggingFace (or elsewhere depending on
@@ -505,16 +475,12 @@
     valid_dataloader_opts = hparams["valid_dataloader_opts"]
 
     if train_bsampler is not None:
-<<<<<<< HEAD
-        train_dataloader_opts = {"batch_sampler": train_bsampler}
-=======
         train_dataloader_opts = {
             "batch_sampler": train_bsampler,
             "num_workers": hparams["num_workers"],
         }
     if valid_bsampler is not None:
         valid_dataloader_opts = {"batch_sampler": valid_bsampler}
->>>>>>> c7219b5b
 
     # Training
     asr_brain.fit(
